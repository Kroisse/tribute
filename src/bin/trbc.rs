//! Tribute compiler and interpreter
//!
//! This is a command-line tool that can both interpret and compile Tribute programs.
//!
//! # Usage
//!
//! ## Interpreter mode (default)
//! ```bash
//! trbc program.trb
//! ```
//!
//! ## Compiler mode
//! ```bash
//! trbc --compile program.trb -o output_binary
//! ```

extern crate tribute;

use clap::{Arg, ArgAction, Command};
<<<<<<< HEAD
use std::path::{Path, PathBuf};
use tribute::{parse_with_database, TributeDatabaseImpl, eval_expr, Environment, Value};
=======
use std::path::PathBuf;
use tribute::{eval_str, TributeDatabaseImpl};
>>>>>>> 6042f339

fn main() -> Result<(), Box<dyn std::error::Error>> {
    let matches = Command::new("trbc")
        .version("0.1.0")
        .about("Tribute compiler and interpreter")
        .arg(
            Arg::new("input")
                .help("Input Tribute source file")
                .required(true)
                .value_name("FILE")
                .index(1),
        )
        .arg(
            Arg::new("compile")
                .long("compile")
                .short('c')
                .help("Compile to native binary instead of interpreting")
                .action(ArgAction::SetTrue),
        )
        .arg(
            Arg::new("output")
                .long("output")
                .short('o')
                .help("Output file path (required when compiling)")
                .value_name("OUTPUT")
                .requires("compile"),
        )
        .get_matches();

    let input_path = PathBuf::from(matches.get_one::<String>("input").unwrap());
    let compile_mode = matches.get_flag("compile");

    if compile_mode {
<<<<<<< HEAD
        // Compilation mode
        let output_path = matches.get_one::<String>("output")
            .map(PathBuf::from)
            .unwrap_or_else(|| {
                let mut path = input_path.clone();
                path.set_extension("");
                path
            });

        compile_program(&input_path, &output_path)?;
=======
        eprintln!("Error: Compilation support is not yet implemented");
        std::process::exit(1);
>>>>>>> 6042f339
    } else {
        // Interpreter mode (default)
        interpret_program(&input_path)?;
    }

    Ok(())
}

/// Interprets a Tribute program
fn interpret_program(path: &PathBuf) -> Result<(), Box<dyn std::error::Error>> {
    let source = std::fs::read_to_string(path)?;
    let db = TributeDatabaseImpl::default();

    match eval_str(&db, path, &source) {
        Ok(result) => {
            // Only print non-unit results
            match result {
                tribute::Value::Unit => {} // Don't print unit values
                _ => println!("{}", result),
            }
        }
        Err(e) => {
            eprintln!("Error: {}", e);
            std::process::exit(1);
        }
    }

    Ok(())
<<<<<<< HEAD
}

/// Compiles a Tribute program to a native binary.
fn compile_program(input_path: &Path, output_path: &Path) -> Result<(), Box<dyn std::error::Error>> {
    use tribute_codegen::TributeCodegen;
    
    println!("Compiling {} to {}...", input_path.display(), output_path.display());
    
    let mut compiler = TributeCodegen::new()?;
    compiler.compile_file(input_path, output_path)?;
    
    println!("Compilation completed successfully!");
    Ok(())
=======
>>>>>>> 6042f339
}<|MERGE_RESOLUTION|>--- conflicted
+++ resolved
@@ -17,13 +17,8 @@
 extern crate tribute;
 
 use clap::{Arg, ArgAction, Command};
-<<<<<<< HEAD
 use std::path::{Path, PathBuf};
-use tribute::{parse_with_database, TributeDatabaseImpl, eval_expr, Environment, Value};
-=======
-use std::path::PathBuf;
 use tribute::{eval_str, TributeDatabaseImpl};
->>>>>>> 6042f339
 
 fn main() -> Result<(), Box<dyn std::error::Error>> {
     let matches = Command::new("trbc")
@@ -57,7 +52,6 @@
     let compile_mode = matches.get_flag("compile");
 
     if compile_mode {
-<<<<<<< HEAD
         // Compilation mode
         let output_path = matches.get_one::<String>("output")
             .map(PathBuf::from)
@@ -68,10 +62,6 @@
             });
 
         compile_program(&input_path, &output_path)?;
-=======
-        eprintln!("Error: Compilation support is not yet implemented");
-        std::process::exit(1);
->>>>>>> 6042f339
     } else {
         // Interpreter mode (default)
         interpret_program(&input_path)?;
@@ -100,20 +90,10 @@
     }
 
     Ok(())
-<<<<<<< HEAD
 }
 
 /// Compiles a Tribute program to a native binary.
-fn compile_program(input_path: &Path, output_path: &Path) -> Result<(), Box<dyn std::error::Error>> {
-    use tribute_codegen::TributeCodegen;
-    
-    println!("Compiling {} to {}...", input_path.display(), output_path.display());
-    
-    let mut compiler = TributeCodegen::new()?;
-    compiler.compile_file(input_path, output_path)?;
-    
-    println!("Compilation completed successfully!");
-    Ok(())
-=======
->>>>>>> 6042f339
+fn compile_program(_input_path: &Path, _output_path: &Path) -> Result<(), Box<dyn std::error::Error>> {
+    eprintln!("Error: Compilation support is not yet implemented");
+    std::process::exit(1);
 }